--- conflicted
+++ resolved
@@ -1,17 +1,10 @@
 use crate::{
     ambiguity::Solver as AmbiguitySolver,
     cfg::{Config, Method},
-<<<<<<< HEAD
-    constants::Constants,
     navigation::state::State,
+    constants::{EARTH_GRAVITATION, EARTH_SEMI_MAJOR_AXIS_WGS84, SPEED_OF_LIGHT_M_S},
     pool::Pool,
-    prelude::{Almanac, Frame, Vector3, SPEED_OF_LIGHT_M_S, SUN_J2000},
-=======
-    constants::{EARTH_GRAVITATION, EARTH_SEMI_MAJOR_AXIS_WGS84, SPEED_OF_LIGHT_M_S},
-    navigation::apriori::Apriori,
-    pool::Pool,
-    prelude::{Almanac, Vector3, SUN_J2000},
->>>>>>> c371fc11
+    prelude::{Almanac, Frame, Vector3, SUN_J2000},
 };
 
 use log::{debug, error, info};
