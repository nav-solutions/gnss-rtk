<<<<<<< HEAD
use nyx::linalg::{Matrix6, Vector6, U6};
=======
use nalgebra::{Matrix6, Vector6, U6};
>>>>>>> c371fc11

use crate::{
    error::Error,
    navigation::{kalman::Kalman, state::State},
    prelude::Duration,
};

#[derive(Debug, Clone)]
pub struct PostfitKf {
    kalman: Kalman<U6>,
    r_mat: Matrix6<f64>,
    h_mat: Matrix6<f64>,
    meas_pos_std_dev_m: f64,
    meas_vel_std_dev_m_s: f64,
    state_pos_std_dev_m: f64,
    state_vel_std_dev_m_s: f64,
}

impl PostfitKf {
    /// Builds new [PostfitKf] from initial [State]
    pub fn new(
        state: &State,
        state_pos_std_dev_m: f64,
        state_vel_std_dev_m_s: f64,
        meas_pos_std_dev_m: f64,
        meas_vel_std_dev_m_s: f64,
    ) -> Self {
        let q_diag = Vector6::new(
            state_pos_std_dev_m.powi(2),
            state_pos_std_dev_m.powi(2),
            state_pos_std_dev_m.powi(2),
            state_vel_std_dev_m_s.powi(2),
            state_vel_std_dev_m_s.powi(2),
            state_vel_std_dev_m_s.powi(2),
        );

        let q_mat = Matrix6::from_diagonal(&q_diag);

        let r_diag = Vector6::new(
            meas_pos_std_dev_m.powi(2),
            meas_pos_std_dev_m.powi(2),
            meas_pos_std_dev_m.powi(2),
            meas_vel_std_dev_m_s.powi(2),
            meas_vel_std_dev_m_s.powi(2),
            meas_vel_std_dev_m_s.powi(2),
        );

        let r_mat = Matrix6::from_diagonal(&r_diag);

        let x_0 = Vector6::new(
            state.pos_m.0,
            state.pos_m.1,
            state.pos_m.2,
            state.vel_m_s.0,
            state.vel_m_s.1,
            state.vel_m_s.2,
        );

        let p_0 = Matrix6::from_diagonal(&q_diag);

        let h_mat = Matrix6::identity();

        let kalman = Kalman::new_initialized(x_0, p_0, q_mat);

        Self {
            r_mat,
            h_mat,
            kalman,
            meas_pos_std_dev_m,
            meas_vel_std_dev_m_s,
            state_pos_std_dev_m,
            state_vel_std_dev_m_s,
        }
    }

    /// Run [PostfitKf] filter
    /// - sampling_interval: [Duration]
    /// - state: new [State]
    pub fn run(
        &mut self,
        sampling_interval: Duration,
        state: &State,
    ) -> Result<Vector6<f64>, Error> {
        let dt_s = sampling_interval.to_seconds();

        let f_diag = Vector6::<f64>::new(1.0, 1.0, 1.0, 1.0, 1.0, 1.0);
        let mut f_mat = Matrix6::from_diagonal(&f_diag);

        f_mat[(0, 3)] = dt_s;
        f_mat[(1, 4)] = dt_s;
        f_mat[(2, 5)] = dt_s;

        let z_k = Vector6::new(
            state.pos_m.0,
            state.pos_m.1,
            state.pos_m.2,
            state.vel_m_s.0,
            state.vel_m_s.1,
            state.vel_m_s.2,
        );

        let x_k = self.kalman.run(z_k, f_mat, self.h_mat, self.r_mat)?;

        Ok(x_k)
    }

    /// Reset this [PostfitKf]
    pub fn reset(&mut self) {
        self.kalman.reset();
    }
}<|MERGE_RESOLUTION|>--- conflicted
+++ resolved
@@ -1,8 +1,4 @@
-<<<<<<< HEAD
-use nyx::linalg::{Matrix6, Vector6, U6};
-=======
 use nalgebra::{Matrix6, Vector6, U6};
->>>>>>> c371fc11
 
 use crate::{
     error::Error,
