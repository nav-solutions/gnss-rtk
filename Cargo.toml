--- conflicted
+++ resolved
@@ -38,19 +38,10 @@
 polyfit-rs = "0.2"
 nalgebra = "0.33"
 itertools = "0.14"
-<<<<<<< HEAD
-gnss-rs = "2.3.5"
-nyx-space = "2.0.0"
-serde = { version = "1", optional = true, default-features = false, features = ["derive"] }
-
-anise = { git = "https://github.com/nyx-space/anise", branch = "dep/hifitime-github" }
-hifitime = { git = "https://github.com/nyx-space/hifitime", branch = "master", features = ["serde", "std"] }
-=======
 
 serde = { version = "1", optional = true, default-features = false, features = ["derive"] }
 
 gnss-rs = { git = "https://github.com/rtk-rs/gnss", branch = "main" }
 
 anise = { git = "https://github.com/nyx-space/anise", branch = "dep/hifitime-github" }
-hifitime = { git = "https://github.com/nyx-space/hifitime", branch = "master", features = ["serde", "std"] }
->>>>>>> c371fc11
+hifitime = { git = "https://github.com/nyx-space/hifitime", branch = "master", features = ["serde", "std"] }